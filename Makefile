# tidb build rules.
ARCH="`uname -s`"

LINUX="Linux"
MAC="Darwin"

GO=godep go

LDFLAGS += -X "github.com/pingcap/tidb/util/printer.TiDBBuildTS=$(shell date -u '+%Y-%m-%d %I:%M:%S')"
LDFLAGS += -X "github.com/pingcap/tidb/util/printer.TiDBGitHash=$(shell git rev-parse HEAD)"

TARGET = ""

.PHONY: godep deps all build install parser clean todo test gotest interpreter server

all: godep parser build test check

godep:
	go get github.com/tools/godep
	go get github.com/pingcap/go-hbase
	go get github.com/pingcap/go-themis
<<<<<<< HEAD
=======
	go get github.com/ngaut/tso/client
>>>>>>> ee1d1d47

build:
	$(GO) build

install:
	$(GO) install ./...

TEMP_FILE = temp_parser_file

parser:
	go get github.com/qiuyesuifeng/goyacc
	go get github.com/qiuyesuifeng/golex
	goyacc -o /dev/null -xegen $(TEMP_FILE) parser/parser.y; \
	goyacc -o parser/parser.go -xe $(TEMP_FILE) parser/parser.y 2>&1 | egrep "(shift|reduce)/reduce" | awk '{print} END {if (NR > 0) {print "Find conflict in parser.y. Please check y.output for more information."; system("rm -f $(TEMP_FILE)"); exit 1;}}';
	rm -f $(TEMP_FILE); \
	rm -f y.output

	@if [ $(ARCH) = $(LINUX) ]; \
	then \
		sed -i -e 's|//line.*||' -e 's/yyEofCode/yyEOFCode/' parser/parser.go; \
	elif [ $(ARCH) = $(MAC) ]; \
	then \
		/usr/bin/sed -i "" 's|//line.*||' parser/parser.go; \
		/usr/bin/sed -i "" 's/yyEofCode/yyEOFCode/' parser/parser.go; \
	fi

	golex -o parser/scanner.go parser/scanner.l

check:
	go get github.com/golang/lint/golint

	@echo "vet"
	@ go tool vet . 2>&1 | grep -vE 'Godeps|parser/scanner.*unreachable code' | awk '{print} END{if(NR>0) {exit 1}}'
	@echo "vet --shadow"
	@ go tool vet --shadow . 2>&1 | grep -vE 'Godeps' | awk '{print} END{if(NR>0) {exit 1}}'
	@echo "golint"
	@ golint ./... 2>&1 | grep -vE 'LastInsertId|NewLexer' | awk '{print} END{if(NR>0) {exit 1}}'
	@echo "gofmt (simplify)"
	@ gofmt -s -l . 2>&1 | grep -vE 'Godeps|parser/parser.go|parser/scanner.go' | awk '{print} END{if(NR>0) {exit 1}}'

deps:
	go list -f '{{range .Deps}}{{printf "%s\n" .}}{{end}}{{range .TestImports}}{{printf "%s\n" .}}{{end}}' ./... | \
		sort | uniq | grep -E '[^/]+\.[^/]+/' |grep -v "pingcap/tidb" | \
		awk 'BEGIN{ print "#!/bin/bash" }{ printf("go get -u %s\n", $$1) }' > deps.sh
	chmod +x deps.sh
	bash deps.sh

clean:
	$(GO) clean -i ./...
	rm -rf *.out
	rm -f deps.sh

todo:
	@grep -n ^[[:space:]]*_[[:space:]]*=[[:space:]][[:alpha:]][[:alnum:]]* */*.go parser/scanner.l parser/parser.y || true
	@grep -n TODO */*.go parser/scanner.l parser/parser.y || true
	@grep -n BUG */*.go parser/scanner.l parser/parser.y || true
	@grep -n println */*.go parser/scanner.l parser/parser.y || true

test: gotest 

gotest:
	$(GO) test -cover ./...

race:
	$(GO) test --race -cover ./...

interpreter:
	@cd interpreter && $(GO) build -ldflags '$(LDFLAGS)'

server:
ifeq ($(TARGET), "")
	@cd tidb-server && $(GO) build -ldflags '$(LDFLAGS)'
else
	@cd tidb-server && $(GO) build -ldflags '$(LDFLAGS)' -o '$(TARGET)'
endif<|MERGE_RESOLUTION|>--- conflicted
+++ resolved
@@ -19,10 +19,7 @@
 	go get github.com/tools/godep
 	go get github.com/pingcap/go-hbase
 	go get github.com/pingcap/go-themis
-<<<<<<< HEAD
-=======
 	go get github.com/ngaut/tso/client
->>>>>>> ee1d1d47
 
 build:
 	$(GO) build
